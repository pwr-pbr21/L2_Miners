""" Utility functions to be used at the data analysis scripts. """

import re
from collections import OrderedDict

import numpy as np
import pandas as pd
from pandas.api.types import CategoricalDtype
from plotnine import *
from sklearn.base import clone
from sklearn.metrics import make_scorer
from sklearn.metrics import matthews_corrcoef
from sklearn.feature_extraction.text import TfidfVectorizer
from sklearn.model_selection import GridSearchCV, RandomizedSearchCV
from sklearn.metrics import (auc, f1_score, hamming_loss, jaccard_score,
                             precision_recall_curve,
                             precision_recall_fscore_support, precision_score,
                             recall_score)
from data import FOLDS, VERBOSE

def strip_html_tags(text):
    """Function to remove html tags.

    :param text: string that will be cleaned up
    :return: string without html tags
    """
    if text is np.nan:
        return text
    regex = re.compile(r"<.*?>")
    return re.sub(regex, "", text)


def strip_numbers(text):
    """Remove numbers from the text.

    :param text: text that will be cleaned up
    :return: string without numbers
    """
    if text is np.nan:
        return text
    regex = re.compile(r"-?\d+")
    return re.sub(regex, "", text)


def find_correlation(df, method="pearson", threshold=0.9):
    """Find features that are highly correlated.

    Based on a pandas.DataFrame object, this function returns a list of 
    features that present a correlation score higher than a given threshold.

    @param {pandas.DataFrame} df The DataFrame where correlation will be 
        calculated.
    @param {float} threshold Threshold value used to select correlated features

    @returns a list with features that have correlation score higher than the
        provided one.
    """
    corr_matrix = df.corr(method=method).abs()
    corr_means = {k: corr_matrix[k].mean()
                  for k in corr_matrix.columns.tolist()}
    corr_matrix.loc[:, :] = np.tril(corr_matrix, k=-1)

    correlated = {}
    for col in corr_matrix:
        corr_cols = corr_matrix[col][corr_matrix[col]
                                     >= threshold].index.tolist()
        corr_cols.append(col)

        if len(corr_cols) > 1:
            selected_cols = {k: corr_means[k] for k in corr_cols}

            selected_col = max(selected_cols, key=lambda k: selected_cols[k])
            correlated_col = corr_matrix.transpose()[selected_col].idxmax()
            correlated[selected_col] = (correlated_col,
                                        corr_matrix[correlated_col][selected_col])
    return correlated


def apply_bag_of_words(values, max_df=1.0, min_df=1):
    """Apply Bag of Words (BW) over a set o values.

    @param {values} the list of strings which BW will be applied to.
    @param {max_df} max document frequency value to set into BW.
    @param {min_df} min document frequency value to set into BW.

    @return a tuple with bag of words processed.
    """
    bw = TfidfVectorizer(stop_words="english", max_df=max_df, min_df=min_df)
    features = bw.fit_transform(values)
    return (bw.get_feature_names(), features)


def calculate_metrics(Y_true, Y_pred, Y_proba, average):
    """Calculates the desired metrics for this study.

    This function receives both predicted and real output to calculate the 
    metrics used in this study.

    @param {Y_true} Ground truth's output
    @param {Y_pred} Prediction's output
    @param {Y_proba} Prediction's output in probability format

    @return a list with the metrics results used in our study
    """

    if len(Y_true.shape) == 1:
        Y_proba = Y_proba[:, 1]
    p, r, f1, s = precision_recall_fscore_support(
        Y_true, Y_pred, zero_division=0)
    pr, rr, _ = precision_recall_curve(Y_true.ravel(), Y_proba.ravel())

    # for each label
    mcc = [matthews_corrcoef([s[i] for s in Y_true], [s[i] for s in Y_pred]) for i in range(0, Y_true.shape[1])]

    # all as one
    y_true1 = [s[i] * 2 ** i for i in range(0, len(Y_true[0])) for s in Y_true]
    y_pred1 = [s[i] * 2 ** i for i in range(0, len(Y_pred[0])) for s in Y_pred]
    mcc_all = matthews_corrcoef(y_true1, y_pred1)

    # average of results for single label
    mcc_ave = sum(mcc) / len(mcc)

    scores = (
        precision_score(Y_true, Y_pred, average=average, zero_division=0),
        recall_score(Y_true, Y_pred, average=average, zero_division=0),
        f1_score(Y_true, Y_pred, average=average, zero_division=0),
        auc(rr, pr),
        jaccard_score(Y_true, Y_pred, average=average),
        hamming_loss(Y_true, Y_pred),
        mcc_all,
        mcc_ave,
        mcc,
        p,
        r,
        f1,
        s
    )
    return scores


def classify(X, Y, skf, clf, round_threshold=0.5, average="macro", name=""):
    """ Classification function.

    This function performs a multi-label classification using the dataset and 
    classifier sent as parameter. 

    @param {X} Input data.
    @param {Y} Dependent variables.
    @param {clf} Classifier used in classification process.
    @param {round_threshold} threshold for classifying a prediciton as true.
    @param {average} Prediction type.

    @return a tuple with the overall scores obtained from the classification 
        and the score for each generated fold.
    """

    X = X.values
    if isinstance(Y, pd.Series):
        labels = ["{}_0".format(Y.name), "{}_1".format(Y.name)]
        Y = np.ravel(Y)
    else:
        Y, labels = Y.values, list(Y.columns)

    fold_results = []
    counter = 1
    for train, test in skf.split(X, Y):
        log(f"{name}: {counter}/{FOLDS}")
        counter += 1
        current_clf = clone(clf)
        X_train, X_test, Y_train, Y_test = X[train], X[test], Y[train], Y[test]

        current_clf.fit(X_train, Y_train)
        Y_prob = current_clf.predict_proba(X_test)
        Y_pred = current_clf.predict(X_test)

        (p, r, f1, auc, jac, hl, mcc_all,
         mcc_ave, mcc, p_c, r_c, f1_c, s_c) = calculate_metrics(Y_test, Y_pred, Y_prob, average)

        # calculate overall scores for current fold
        fold_scores = {
            "precision": p,
            "recall": r,
            "f1": f1,
            "mcc_ave": mcc_ave,
            "mcc_all": mcc_all,
            "auc": auc,
            "jaccard": jac,
            "hamming_loss": hl,
        }

        for i in range(len(labels)):
            fold_scores["precision_{0}".format(labels[i])] = p_c[i]
            fold_scores["recall_{0}".format(labels[i])] = r_c[i]
            fold_scores["f1_{0}".format(labels[i])] = f1_c[i]
            fold_scores["support_{0}".format(labels[i])] = s_c[i]
            fold_scores["mcc_{0}".format(labels[i])] = mcc[i]

        fold_results.append({
            "scores": fold_scores,
            "y_pred": Y_pred,
            "y_prob": Y_prob,
            "y_test": Y_test
        })

    scores = {}
    for score in fold_results[0]["scores"].keys():
        values = [s["scores"][score] for s in fold_results]
        scores[score] = (np.sum(values) if score.startswith("support_")
                         else np.mean(values))

    return scores, fold_results


def classify_report(scores, columns):
    """Print classification results as a report.

    @param {scores} The scores results from the classification.
    @param {columns} The columns which were predicted in the classification.
    """
    if isinstance(columns, str):
        columns = ["{}_0".format(columns), "{}_1".format(columns)]

    print("{: <15}{: <10}{: <10}{: <10}{: <10}{}".format(
        "Role", "Precision", "Recall", "F1", "MCC", "Support"), flush=True)
    for role in columns:
        p = scores["precision_{}".format(role)]
        r = scores["recall_{}".format(role)]
        f1 = scores["f1_{}".format(role)]
        mcc = scores["mcc_{}".format(role)]
        s = scores["support_{}".format(role)]
        print("{: <15}{:.2f}{:10.2f}{:10.2f}{:10.2f}{:10}"
              .format(role, p, r, f1, mcc, s), flush=True)

    p, r, f1, mcc_ave = scores["precision"], scores["recall"], scores["f1"], scores["mcc_ave"]
    print("\n{: <15}{:.2f}{:10.2f}{:10.2f}{:10.2f}".format("Total:", p, r, f1, mcc_ave), flush=True)

    print("MCC(As Single Label):  {:.2f}".format(scores["mcc_all"]), flush=True)
    print("AUC:           {:.2f}".format(scores["auc"]), flush=True)
    print("Jaccard:       {:.2f}".format(scores["jaccard"]), flush=True)
    print("Hamming Loss:  {:.2f}".format(scores["hamming_loss"]), flush=True)


def top_10_features(df):
    """Generates feature importance plot.

    This function generates features importance plots based on the dataframe
    sent as parameter to this function.

    @param {df} dataframe with feature importance values to be plotted
    @return the resulting plot
    """
    df = df.groupby("role").tail(10).reset_index(drop=True)
    df["i"] = df.index.tolist()
    categories = CategoricalDtype(categories=df["i"].tolist(), ordered=True)
    df["i"] = df["i"].astype(categories)

    def convert_label(labels):
        return OrderedDict([
            (df[df.i == l[0]].feature.tolist()[0], l[1])
            for l in list(labels.items())
        ])

    return (
            ggplot(df, aes("i", "value", group="category"))
            + geom_segment(
        aes(x="i", xend="i", y="min(value)",
            yend="max(value)"),
        linetype="dashed",
        size=1,
        color="grey"
    )
            + geom_point(aes(color="category", shape="category"), size=7)
            + scale_x_discrete(labels=convert_label)
            + scale_y_continuous(labels=lambda x: ["%d%%" % (v * 100) for v in x])
            + scale_color_brewer(type="qual", palette=7)
            + guides(
        color=guide_legend(title="Category"),
        shape=guide_legend(title="Category")
    )
            + labs(y="% Relevance", x="Features", color="category",
                   shape="category")
            + theme_matplotlib()
            + theme(strip_text=element_text(size=18),
                    axis_title=element_text(size=18),
                    axis_text=element_text(size=16),
                    axis_text_x=element_text(size=16),
                    legend_position="top",
                    legend_text=element_text(size=16),
                    legend_title=element_text(size=18, margin={"b": 10}),
                    legend_title_align="center",
                    aspect_ratio=1.4,
                    panel_spacing_y=0.5,
                    panel_spacing_x=2.8,
                    figure_size=(14, 9))
            + coord_flip()
            + facet_wrap("~ role", ncol=3, scales="free",
                         labeller=as_labeller({
                             "Backend": "Backend",
                             "Frontend": "Frontend",
                             "Mobile": "Mobile"
                         })
                         )
    )


def feature_importances_rank(X, Y, clf):
    """Generates a feature importance rank.

    @param {X} Classifier input.
    @param {Y} Dependent variable.
    @param {clf} Classifier model.

    @return pandas dataframe with the feature importance rank.
    """
    var_imp = []
    for role in list(Y):
        Y_role = Y[role]
        vi_clf = clf.fit(X, Y_role)

        role_vimp = []
        for i, f in enumerate(vi_clf.feature_importances_):
            f_name = X.columns[i]

            if f_name.endswith("(author)") or f_name.endswith("(total)") \
                    or f_name.endswith("(rate)"):
                f_type = "Language"
            elif f_name.endswith("(Bio)"):
                f_type = "Bio"
            elif f_name.endswith("(desc.)"):
                f_type = "Rep. Description"
            elif f_name.endswith("(topic)"):
                f_type = "Rep. Topic"
            elif f_name.endswith("(name)"):
                f_type = "Rep. Name"
            elif f_name.endswith("(dep.)"):
                f_type = "Dependency"
            else:
                f_type = "NO_TYPE"

            role_vimp.append({
                "feature": f_name,
                "value": f,
                "category": f_type,
                "role": role
            })
        role_vimp.sort(key=lambda x: x["value"])
        var_imp += role_vimp
    return pd.DataFrame(var_imp)


def build_histogram_data(X, Y, df, role):
    """Build a dataframe containing the histogram information for the most
    relevant features of a given role.

    @param {X} Input variables used in the model.
    @param {Y} Output variables used in the model.
    @param {df} Dataframing containing the variable importance ranking.
    @param {role} The role which dataframe will be generated.

    @return a dataframe synthesizing the histogram information.
    """
    df = df.groupby("role").tail(10).reset_index(drop=True)
    df["i"] = df.index.tolist()
    categories = CategoricalDtype(categories=df["i"].tolist(), ordered=True)
    df["i"] = df["i"].astype(categories)

    features = df.loc[df["role"] == role].feature.values
    devs = []
    for i, row in pd.concat([X, Y], axis=1).iterrows():
        for f in features:
            devs.append({
                "feature": f,
                "value": row[f],
                role: "Yes" if row[role] else "No"
            })
    dataframe = pd.DataFrame(devs, columns=["feature", "value", role])
    dataframe[role] = dataframe[role].astype("category")
    return dataframe


def plot_histogram_data(histogram_df, role):
    """Plot the feature relevance histogram for a given role.

    @param {histogram_df} Histogram dataframe, built at `build_histogram_data`
        method.
    @param {role} Base role used to generate histogram.

    @return The histogram to be printed
    """
    return (
            ggplot(histogram_df, aes(x="value", fill=role))
            + geom_histogram(alpha=0.5, position="fill", bins=5)
            + facet_wrap("~feature",
                         scales="free",
                         nrow=2,
                         labeller=["No", "Yes"]
                         )
            + theme_matplotlib()
            + labs(x="Percentile values (each bar represents 10%)", y="Frequency")
            + theme(
        figure_size=(9, 4),
        axis_text=element_blank(),
        axis_ticks=element_blank()
    )
    )


def build_cc_data(iterations, original_scores):
    """Build classifier chain dataset.

    Gather the classifier chain results from `iterations` into a single dataset
    to be analyzed later. If needed, the user can pass `original_scores` as
    parameter to obtain CC scores in relative terms.

    @param {iterations} a list with the Classifier Chain results.
    @param {original_scores} results obtained from the original classification
        (without CC).

    @return a pandas dataset with the results for each iteration of the CC.
    """
    cc_dataset = pd.DataFrame(iterations)
    for k in cc_dataset.loc[:, "precision":].columns:
        cc_dataset[k] -= original_scores[k]

    melt_vars = list(set(iterations[0].keys()) - set(original_scores.keys()))
    cc_dataset = cc_dataset.melt(id_vars=melt_vars,
                                 var_name="metric",
                                 value_name="value")

    cc_dataset.metric = cc_dataset.metric.str.replace(
        "hamming_loss", "Hamming Loss")
    cc_dataset.metric = cc_dataset.metric.str.replace(
        "precision_Backend", "Backend (Precision)")
    cc_dataset.metric = cc_dataset.metric.str.replace(
        "recall_Backend", "Backend (Recall)")
    cc_dataset.metric = cc_dataset.metric.str.replace(
        "f1_Backend", "Backend (F1)")
    cc_dataset.metric = cc_dataset.metric.str.replace(
        "precision_Frontend", "Frontend (Precision)")
    cc_dataset.metric = cc_dataset.metric.str.replace(
        "recall_Frontend", "Frontend (Recall)")
    cc_dataset.metric = cc_dataset.metric.str.replace(
        "f1_Frontend", "Frontend (F1)")
    cc_dataset.metric = cc_dataset.metric.str.replace(
        "precision_Mobile", "Mobile (Precision)")
    cc_dataset.metric = cc_dataset.metric.str.replace(
        "recall_Mobile", "Mobile (Recall)")
    cc_dataset.metric = cc_dataset.metric.str.replace(
        "f1_Mobile", "Mobile (F1)")
    cc_dataset.metric = cc_dataset.metric.str.replace(
        "precision_DevOps", "DevOps (Precision)")
    cc_dataset.metric = cc_dataset.metric.str.replace(
        "recall_DevOps", "DevOps (Recall)")
    cc_dataset.metric = cc_dataset.metric.str.replace(
        "f1_DevOps", "DevOps (F1)")
    cc_dataset.metric = cc_dataset.metric.str.replace(
        "precision_DataScientist", "DataScientist (Precision)")
    cc_dataset.metric = cc_dataset.metric.str.replace(
        "recall_DataScientist", "DataScientist (Recall)")
    cc_dataset.metric = cc_dataset.metric.str.replace(
        "f1_DataScientist", "DataScientist (F1)")
    cc_dataset.metric = cc_dataset.metric.str.replace("precision", "Precision")
    cc_dataset.metric = cc_dataset.metric.str.replace("recall", "Recall")
    cc_dataset.metric = cc_dataset.metric.str.replace("f1", "F1")
    cc_dataset.metric = cc_dataset.metric.str.replace("auc", "AUC")
    cc_dataset.metric = cc_dataset.metric.str.replace("jaccard", "Jaccard")

    cc_dataset.metric = cc_dataset.metric.astype(
        CategoricalDtype(cc_dataset.metric.unique(), ordered=True))

    return cc_dataset

<<<<<<< HEAD

###################################################################

# if 1 I can be sure that positive are really positive, but I accept that many positive can be marked as negative
def precision_scorer():
    def score_func(y_true, y_pred):
        return precision_score(y_true, y_pred, average="micro", zero_division=0)

    return make_scorer(score_func, greater_is_better=True)


# if 1 I can be sure there is no positives marked as negative
def recall_scorer():
    def score_func(y_true, y_pred):
        return recall_score(y_true, y_pred, average="micro", zero_division=0)

    return make_scorer(score_func, greater_is_better=True)


# if 1 I can be sure positives are positive and negatives are negative
def f1_scorer():
    def score_func(y_true, y_pred):
        return f1_score(y_true, y_pred, average="micro", zero_division=0)

    return make_scorer(score_func, greater_is_better=True)


def mcc_ave_scorer():
    def score_func(y_true, y_pred):
        if isinstance(y_true, pd.Series):
            y_t = np.ravel(y_true)
        else:
            y_t = y_true.values
        mcc = [matthews_corrcoef([s[3] for s in y_t], [s[3] for s in y_pred]) for i in range(0, 1)]
        return sum(mcc) / len(mcc)

    return make_scorer(score_func, greater_is_better=True)


def mcc_all_scorer():
    def score_func(y_true, y_pred):
        if isinstance(y_true, pd.Series):
            y_t = np.ravel(y_true)
        else:
            y_t = y_true.values
        y_true1 = [s[i] * 2 ** i for i in range(0, len(y_t[0])) for s in y_t]
        y_pred1 = [s[i] * 2 ** i for i in range(0, len(y_pred[0])) for s in y_pred]
        result = matthews_corrcoef(y_true1, y_pred1)
        return result

    return make_scorer(score_func, greater_is_better=True)


def optimize_for_grid(name, x, y, clf, skf, grid, scorer):
    current_clf = clone(clf)
    grid_cv = GridSearchCV(current_clf, grid, scoring=scorer, n_jobs=-1, cv=skf)
    grid_cv.fit(x, y)
    print(f'******** {name} ********', flush=True)
    print(f'best score: {round(grid_cv.best_score_, 4)}')
    print(f'best param: {grid_cv.best_params_}')
    print(grid_cv.cv_results_)


def optimize_for_random(name, x, y, clf, skf, grid, scorer, iter, seed):
    current_clf = clone(clf)
    random_cv = RandomizedSearchCV(current_clf, grid, scoring=scorer, n_jobs=-1, cv=skf, n_iter=iter,
                                   random_state=seed),
    random_cv.fit(x, y)

    print(f'******** {name} ********', flush=True)
    print(f'best score: {round(random_cv.best_score_, 4)}')
    print(f'best param: {random_cv.best_params_}')
    print(random_cv.cv_results_)
=======
def log(*args, **kwargs):
    """Print if in debug mode"""
    if VERBOSE:
        print(*args, **kwargs)
>>>>>>> 11656139
<|MERGE_RESOLUTION|>--- conflicted
+++ resolved
@@ -102,7 +102,6 @@
 
     @return a list with the metrics results used in our study
     """
-
     if len(Y_true.shape) == 1:
         Y_proba = Y_proba[:, 1]
     p, r, f1, s = precision_recall_fscore_support(
@@ -153,7 +152,6 @@
     @return a tuple with the overall scores obtained from the classification 
         and the score for each generated fold.
     """
-
     X = X.values
     if isinstance(Y, pd.Series):
         labels = ["{}_0".format(Y.name), "{}_1".format(Y.name)]
@@ -234,7 +232,7 @@
     p, r, f1, mcc_ave = scores["precision"], scores["recall"], scores["f1"], scores["mcc_ave"]
     print("\n{: <15}{:.2f}{:10.2f}{:10.2f}{:10.2f}".format("Total:", p, r, f1, mcc_ave), flush=True)
 
-    print("MCC(As Single Label):  {:.2f}".format(scores["mcc_all"]), flush=True)
+    print("MCC(together): {:.2f}".format(scores["mcc_all"]), flush=True)
     print("AUC:           {:.2f}".format(scores["auc"]), flush=True)
     print("Jaccard:       {:.2f}".format(scores["jaccard"]), flush=True)
     print("Hamming Loss:  {:.2f}".format(scores["hamming_loss"]), flush=True)
@@ -470,9 +468,14 @@
 
     return cc_dataset
 
-<<<<<<< HEAD
 
 ###################################################################
+
+def log(*args, **kwargs):
+    """Print if in debug mode"""
+    if VERBOSE:
+        print(*args, **kwargs)
+
 
 # if 1 I can be sure that positive are really positive, but I accept that many positive can be marked as negative
 def precision_scorer():
@@ -504,7 +507,7 @@
             y_t = np.ravel(y_true)
         else:
             y_t = y_true.values
-        mcc = [matthews_corrcoef([s[3] for s in y_t], [s[3] for s in y_pred]) for i in range(0, 1)]
+        mcc = [matthews_corrcoef([s[i] for s in y_t], [s[i] for s in y_pred]) for i in range(0, len(y_t[0]))]
         return sum(mcc) / len(mcc)
 
     return make_scorer(score_func, greater_is_better=True)
@@ -535,18 +538,23 @@
 
 
 def optimize_for_random(name, x, y, clf, skf, grid, scorer, iter, seed):
+    from datetime import datetime
+    import time
+
+    start_time = time.time()
     current_clf = clone(clf)
-    random_cv = RandomizedSearchCV(current_clf, grid, scoring=scorer, n_jobs=-1, cv=skf, n_iter=iter,
-                                   random_state=seed),
+    random_cv = RandomizedSearchCV(current_clf, grid, scoring=scorer, n_jobs=-1, cv=skf, n_iter=2, random_state=seed)
+    random_cv.fit(x, y)
+    elapsed_time = time.time() - start_time
+    print("Current Time =", datetime.now().strftime("%H:%M:%S"))
+    print("estimated time:", flush=True)
+    print(time.strftime("%H:%M:%S", time.gmtime(elapsed_time / 2 * iter)), flush=True)
+
+    current_clf = clone(clf)
+    random_cv = RandomizedSearchCV(current_clf, grid, scoring=scorer, n_jobs=-1, cv=skf, n_iter=iter, random_state=seed)
     random_cv.fit(x, y)
 
     print(f'******** {name} ********', flush=True)
     print(f'best score: {round(random_cv.best_score_, 4)}')
     print(f'best param: {random_cv.best_params_}')
-    print(random_cv.cv_results_)
-=======
-def log(*args, **kwargs):
-    """Print if in debug mode"""
-    if VERBOSE:
-        print(*args, **kwargs)
->>>>>>> 11656139
+    print(random_cv.cv_results_)